--- conflicted
+++ resolved
@@ -25,17 +25,15 @@
     "Enter attack surfaces and descriptions. Provide your OpenAI API key and optionally a custom endpoint, then submit to classify threats."
 )
 
-<<<<<<< HEAD
 default_api_key = os.environ.get("OPENAI_API_KEY", "")
 api_key = st.text_input(
     "OpenAI API Key",
     type="password",
     value=default_api_key,
 ).strip()
-=======
+
 api_key = st.text_input("OpenAI API Key", type="password").strip()
 endpoint = st.text_input("AI API Endpoint (optional)").strip()
->>>>>>> 4f486d7f
 
 # Initialize table
 if "data" not in st.session_state:
